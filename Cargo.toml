[workspace]
resolver = "2"
members = [
    "bevy_mod_scripting",
<<<<<<< HEAD
    "bevy_event_priority",
    "bevy_mod_scripting_derive",
]
=======
    "bevy_event_priority"
]
>>>>>>> c0eb34e0
<|MERGE_RESOLUTION|>--- conflicted
+++ resolved
@@ -2,11 +2,6 @@
 resolver = "2"
 members = [
     "bevy_mod_scripting",
-<<<<<<< HEAD
     "bevy_event_priority",
     "bevy_mod_scripting_derive",
-]
-=======
-    "bevy_event_priority"
-]
->>>>>>> c0eb34e0
+]