//! All script host related stuff

pub mod docs;
pub mod mlua_host;
pub mod rhai_host;

use bevy::{asset::Asset, ecs::system::SystemState, prelude::*, reflect::FromReflect};
use bevy_event_priority::PriorityEventReader;
pub use {crate::docs::*, crate::mlua_host::*, crate::rhai_host::*};

use std::{
    collections::{HashMap, HashSet},
    sync::atomic::{AtomicU32, Ordering},
};

use crate::{ScriptError, ScriptErrorEvent};

/// Describes the target set of scripts this event should
/// be handled by
#[derive(Clone, Debug)]
pub enum Recipients {
    /// Send to all scripts
    All,
    /// Send only to scripts on the given entity
    Entity(Entity),
    /// Send to script with the given ID
    ScriptID(u32),
    // Send to script with the given name
    ScriptName(String),
}

#[derive(Debug)]
/// Data used to describe a script instance.
pub struct ScriptData<'a> {
    pub sid: u32,
    pub entity: Entity,
    pub name: &'a str,
}

impl Recipients {
    /// Returns true if the given script should
    pub fn is_recipient(&self, c: &ScriptData) -> bool {
        match self {
            Recipients::All => true,
            Recipients::Entity(e) => e == &c.entity,
            Recipients::ScriptID(i) => i == &c.sid,
            Recipients::ScriptName(n) => n == c.name,
        }
    }
}

impl Default for Recipients {
    fn default() -> Self {
        Self::All
    }
}

pub trait ScriptEvent: Send + Sync + Clone + 'static {
    /// Retrieves the recipient scripts for this event
    fn recipients(&self) -> &Recipients;
}

/// A script host is the interface between your rust application
/// and the scripts in some interpreted language.
pub trait ScriptHost: Send + Sync + 'static + Default {
    /// the type of the persistent script context, representing the execution context of the script
    type ScriptContext: Send + Sync + 'static;
    /// the type of events picked up by lua callbacks
    type ScriptEvent: ScriptEvent;
    /// the type of asset representing the script files for this host
    type ScriptAsset: CodeAsset;
    /// the type representing the target of api providers, i.e. the
    /// script engine or the script context itself
    type APITarget: Send + Sync + 'static;
    /// the type of each doc fragment
    type DocTarget: DocFragment;

    /// Loads a script in byte array format, the script name can be used
    /// to send useful errors.
    fn load_script(
        &mut self,
        script: &[u8],
        script_data: &ScriptData,
        providers: &mut APIProviders<Self>,
    ) -> Result<Self::ScriptContext, ScriptError>;

    /// the main point of contact with the bevy world.
    /// Scripts are called with appropriate events in the event order
    fn handle_events<'a>(
        &self,
        world: &mut World,
        events: &[Self::ScriptEvent],
        ctxs: impl Iterator<Item = (ScriptData<'a>, &'a mut Self::ScriptContext)>,
    );

    /// Loads and runs script instantaneously without storing any script data into the world.
    /// The script receives the `world` global as normal, but `entity` is set to `u64::MAX`.
    /// The script id is set to `u32::MAX`.
    fn run_one_shot(
        &mut self,
        script: &[u8],
        script_name: &str,
        world: &mut World,
        event: Self::ScriptEvent,
<<<<<<< HEAD
    ) -> Result<(), ScriptError> {
        let providers: &mut APIProviders<Self::APITarget, Self::DocTarget> =
            &mut world.resource_mut();
        let mut ctx = self.load_script(script, script_name, providers)?;

=======
    ) {
>>>>>>> 7362e96d
        let entity = Entity::from_bits(u64::MAX);

        let fd = ScriptData {
            name: script_name,
            sid: u32::MAX,
            entity,
        };

        let providers: &mut APIProviders<Self> = &mut world.resource_mut();
        let mut ctx = self.load_script(script, &fd, providers).unwrap();

        let events = [event; 1];
        let ctx_iter = [(fd, &mut ctx); 1].into_iter();

        self.handle_events(world, &events, ctx_iter);
        Ok(())
    }

    /// Registers the script host with the given app, and attaches handlers to deal with spawning/removing scripts at the given stage.
    ///
    /// Ideally place after any game logic which can spawn/remove/modify scripts to avoid frame lag. (typically `CoreStage::Post_Update`)
    fn register_with_app(app: &mut App, stage: impl StageLabel);
}

/// All code assets share this common interface.
/// When adding a new code asset don't forget to implement asset loading
/// and inserting appropriate systems when registering with the app
pub trait CodeAsset: Asset {
    fn bytes(&self) -> &[u8];
}

/// Implementors can modify a script context in order to enable
/// API access. ScriptHosts call `attach_api` when creating scripts
pub trait APIProvider: 'static + Send + Sync {
<<<<<<< HEAD
    /// the type of script engine/context this api provider operates on
    type Target;
    /// the type of documentation fragments this provider operates on
=======
    /// the type of script engine/context the API is attached to, this must be the same as the APITarget of the ScriptHost meant to receive it.
    type APITarget: Send + Sync + 'static;
    /// The type of script context the APIProvider works with, must be the same as the ScriptContext of the target ScriptHost.
    type ScriptContext: Send + Sync + 'static;
    /// The type of documentation fragment produced by the APIProvider, must be the same as the DocTarget of the target ScriptHost.
>>>>>>> 7362e96d
    type DocTarget: DocFragment;

    /// provide the given script context with the API permamently.
    /// Depending on the host, API's may be attached on a per-script basis
    /// or on a per-engine basis. Rhai for example allows you to decouple the State of each script from the
    /// engine. For one-time setup use `Self::setup_script`
    fn attach_api(&mut self, ctx: &mut Self::APITarget) -> Result<(), ScriptError>;

    /// Setup meant to be executed once for every single script. Use this if you need to consistently setup scripts.
    /// For API's use `Self::attach_api` instead.
    fn setup_script(
        &mut self,
        _script_data: &ScriptData,
        _ctx: &mut Self::ScriptContext,
    ) -> Result<(), ScriptError> {
        Ok(())
    }

    /// Generate a piece of documentation to be merged with the other documentation fragments
    /// provided by other API providers
    fn get_doc_fragment(&self) -> Option<Self::DocTarget> {
        None
    }

    /// Some providers might provide additional types which need to be registered
    /// with the reflection API to work.
    fn register_with_app(&self, _app: &mut App) {}
}

/// Stores many API providers
pub struct APIProviders<T: ScriptHost> {
    pub providers: Vec<
        Box<
            dyn APIProvider<
                APITarget = T::APITarget,
                DocTarget = T::DocTarget,
                ScriptContext = T::ScriptContext,
            >,
        >,
    >,
}

impl<T: ScriptHost> Default for APIProviders<T> {
    fn default() -> Self {
        Self {
            providers: Default::default(),
        }
    }
}

impl<T: ScriptHost> APIProviders<T> {
    pub fn attach_all(&mut self, ctx: &mut T::APITarget) -> Result<(), ScriptError> {
        for p in self.providers.iter_mut() {
            p.attach_api(ctx)?;
        }

        Ok(())
    }

    pub fn setup_all(
        &mut self,
        script_data: &ScriptData,
        ctx: &mut T::ScriptContext,
    ) -> Result<(), ScriptError> {
        for p in self.providers.iter_mut() {
            p.setup_script(script_data, ctx)?;
        }

        Ok(())
    }

    pub fn gen_all(&self) -> Result<(), ScriptError> {
        let mut d: Option<T::DocTarget> = None;
        for p in self.providers.iter() {
            if let Some(f) = p.get_doc_fragment() {
                if let Some(prev) = d {
                    d = Some(prev.merge(f))
                } else {
                    d = Some(f)
                }
            }
        }
        d.map(|d| d.gen_docs());

        Ok(())
    }
}

/// A resource storing the script contexts for each script instance.
/// The reason we need this is to split the world borrow in our handle event systems, but this
/// has the added benefit that users don't see the contexts at all, and we can provide
/// generic handling for each new/removed script in one place.
///
/// We keep this public for now since there is no API for communicating with scripts
/// outside of events. Later this might change.
pub struct ScriptContexts<C> {
    /// holds script contexts for all scripts given their instance ids.
    /// This also stores contexts which are not fully loaded hence the Option
    pub context_entities: HashMap<u32, (Entity, Option<C>, String)>,
}

impl<C> Default for ScriptContexts<C> {
    fn default() -> Self {
        Self {
            context_entities: Default::default(),
        }
    }
}

impl<C> ScriptContexts<C> {
    pub fn script_owner(&self, script_id: u32) -> Option<Entity> {
        self.context_entities.get(&script_id).map(|(e, _c, _n)| *e)
    }

    pub fn insert_context(&mut self, fd: ScriptData, ctx: Option<C>) {
        self.context_entities
            .insert(fd.sid, (fd.entity, ctx, fd.name.to_owned()));
    }

    pub fn remove_context(&mut self, script_id: u32) {
        self.context_entities.remove(&script_id);
    }

    pub fn has_context(&self, script_id: u32) -> bool {
        self.context_entities
            .get(&script_id)
            .map_or(false, |(_, c, _)| c.is_some())
    }
}

/// A struct defining an instance of a script asset.
/// Multiple instances of the same script can exist on the same entity
#[derive(Debug, Reflect, FromReflect)]
pub struct Script<T: Asset> {
    /// a strong handle to the script asset
    handle: Handle<T>,

    /// the name of the script, usually its file name + relative asset path
    name: String,

    /// uniquely identifies the script instance (scripts which use the same asset don't necessarily have the same ID)
    id: u32,
}

static COUNTER: AtomicU32 = AtomicU32::new(0);

impl<T: Asset> Script<T> {
    /// creates a new script instance with the given name and asset handle
    /// automatically gives this script instance a unique ID.
    /// No two scripts instances ever share the same ID
    pub fn new(name: String, handle: Handle<T>) -> Self {
        Self {
            handle,
            name,
            id: COUNTER.fetch_add(1, Ordering::Relaxed),
        }
    }

    #[inline(always)]
    /// returns the name of the script
    pub fn name(&self) -> &str {
        &self.name
    }

    #[inline(always)]
    /// returns the asset handle which this script is executing
    pub fn handle(&self) -> &Handle<T> {
        &self.handle
    }

    #[inline(always)]
    /// returns the unique ID of this script instance
    pub fn id(&self) -> u32 {
        self.id
    }

    /// reloads the script by deleting the old context and inserting a new one
    /// if the script context never existed, it will after this call.
    pub(crate) fn reload_script<H: ScriptHost>(
        host: &mut H,
        script: &Script<H::ScriptAsset>,
        script_assets: &Assets<H::ScriptAsset>,
        providers: &mut APIProviders<H>,
        contexts: &mut ScriptContexts<H::ScriptContext>,
    ) {
        debug!("reloading script {}", script.id);
        // retrieve owning entity
        let entity = contexts.script_owner(script.id()).unwrap();

        // remove old context
        contexts.remove_context(script.id());

        // insert new re-loaded context
        Self::insert_new_script_context::<H>(
            host,
            script,
            entity,
            script_assets,
            providers,
            contexts,
        );
    }

    /// inserts a new script context for the given script
    pub(crate) fn insert_new_script_context<H: ScriptHost>(
        host: &mut H,
        new_script: &Script<H::ScriptAsset>,
        entity: Entity,
        script_assets: &Assets<H::ScriptAsset>,
        providers: &mut APIProviders<H>,
        contexts: &mut ScriptContexts<H::ScriptContext>,
    ) {
        let fd = ScriptData {
            sid: new_script.id(),
            entity,
            name: new_script.name(),
        };

        let script = match script_assets.get(&new_script.handle) {
            Some(s) => s,
            None => {
                // not loaded yet
                debug!("Inserted script which hasn't loaded yet {:?}", fd);
                contexts.insert_context(fd, None);
                return;
            }
        };
        debug!("Inserted script {:?}", fd);

        match host.load_script(script.bytes(), &fd, providers) {
            Ok(ctx) => {
                contexts.insert_context(fd, Some(ctx));
            }
            Err(e) => {
                warn! {"Error in loading script {}:\n{}", &new_script.name,e}
                // this script will now never execute, unless manually reloaded
                // but contexts are left in a valid state
                contexts.insert_context(fd, None)
            }
        }
    }
}

#[derive(Component, Debug, FromReflect, Reflect)]
#[reflect(Component, Default)]
/// The component storing many scripts.
/// Scripts receive information about the entity they are attached to
/// Scripts have unique identifiers and hence multiple copies of the same script
/// can be attached to the same entity
pub struct ScriptCollection<T: Asset> {
    pub scripts: Vec<Script<T>>,
}

impl<T: Asset> Default for ScriptCollection<T> {
    fn default() -> Self {
        Self {
            scripts: Default::default(),
        }
    }
}

/// system state for exclusive systems dealing with script events
pub(crate) struct CachedScriptEventState<'w, 's, H: ScriptHost> {
    event_state: SystemState<(
        PriorityEventReader<'w, 's, H::ScriptEvent>,
        EventWriter<'w, 's, ScriptErrorEvent>,
    )>,
}

impl<'w, 's, H: ScriptHost> FromWorld for CachedScriptEventState<'w, 's, H> {
    fn from_world(world: &mut World) -> Self {
        Self {
            event_state: SystemState::new(world),
        }
    }
}

/// Handles creating contexts for new/modified scripts
/// Scripts are likely not loaded instantly at this point, so most of the time
/// this system simply inserts an empty context
pub(crate) fn script_add_synchronizer<H: ScriptHost + 'static>(
    query: Query<
        (
            Entity,
            &ScriptCollection<H::ScriptAsset>,
            ChangeTrackers<ScriptCollection<H::ScriptAsset>>,
        ),
        Changed<ScriptCollection<H::ScriptAsset>>,
    >,
    mut host: ResMut<H>,
    mut providers: ResMut<APIProviders<H>>,
    script_assets: Res<Assets<H::ScriptAsset>>,
    mut contexts: ResMut<ScriptContexts<H::ScriptContext>>,
) {
    debug!("Handling addition/modification of scripts");

    query.for_each(|(entity, new_scripts, tracker)| {
        if tracker.is_added() {
            new_scripts.scripts.iter().for_each(|new_script| {
                Script::<H::ScriptAsset>::insert_new_script_context::<H>(
                    &mut host,
                    new_script,
                    entity,
                    &script_assets,
                    &mut providers,
                    &mut contexts,
                )
            })
        } else {
            // changed but structure already exists in contexts
            // find out what's changed
            // we only care about added or removed scripts here
            // if the script asset gets changed we deal with that elsewhere

            let context_ids = contexts
                .context_entities
                .iter()
                .filter_map(|(sid, (e, _, _))| if *e == entity { Some(sid) } else { None })
                .cloned()
                .collect::<HashSet<u32>>();
            let script_ids = new_scripts
                .scripts
                .iter()
                .map(|s| s.id())
                .collect::<HashSet<u32>>();

            let removed_scripts = context_ids.difference(&script_ids);
            let added_scripts = script_ids.difference(&context_ids);

            for r in removed_scripts {
                contexts.remove_context(*r);
            }

            for a in added_scripts {
                let script = new_scripts.scripts.iter().find(|e| &e.id == a).unwrap();
                Script::<H::ScriptAsset>::insert_new_script_context::<H>(
                    &mut host,
                    script,
                    entity,
                    &script_assets,
                    &mut providers,
                    &mut contexts,
                )
            }
        }
    })
}

/// Handles the removal of script components and their contexts
pub(crate) fn script_remove_synchronizer<H: ScriptHost>(
    query: RemovedComponents<ScriptCollection<H::ScriptAsset>>,
    mut contexts: ResMut<ScriptContexts<H::ScriptContext>>,
) {
    query.iter().for_each(|v| {
        // we know that this entity used to have a script component
        // ergo a script context must exist in ctxts, remove all scripts on the entity
        contexts.remove_context(v.id());
    })
}

/// Reloads hot-reloaded scripts, or loads missing contexts for scripts which were added but not loaded
pub(crate) fn script_hot_reload_handler<H: ScriptHost>(
    mut events: EventReader<AssetEvent<H::ScriptAsset>>,
    mut host: ResMut<H>,
    scripts: Query<&ScriptCollection<H::ScriptAsset>>,
    script_assets: Res<Assets<H::ScriptAsset>>,
    mut providers: ResMut<APIProviders<H>>,
    mut contexts: ResMut<ScriptContexts<H::ScriptContext>>,
) {
    for e in events.iter() {
        let (handle, created) = match e {
            AssetEvent::Modified { handle } => (handle, false),
            AssetEvent::Created { handle } => (handle, true),
            _ => continue,
        };

        // find script using this handle by handle id
        // whether this script was modified or created
        // if a script exists with this handle, we should reload it to load in a new context
        // which at this point will be either None or Some(outdated context)
        // both ways are fine
        for scripts in scripts.iter() {
            for script in &scripts.scripts {
                // the script could have well loaded in the same frame that it was added
                // in that case it will have a context attached and we do not want to reload it
                if &script.handle == handle && !(contexts.has_context(script.id()) && created) {
                    Script::<H::ScriptAsset>::reload_script::<H>(
                        &mut host,
                        script,
                        &script_assets,
                        &mut providers,
                        &mut contexts,
                    );
                }
            }
        }
    }
}

/// Lets the script host handle all script events
pub(crate) fn script_event_handler<H: ScriptHost, const MAX: u32, const MIN: u32>(
    world: &mut World,
) {
    // we need to collect the events to drop the borrow of the world
    let events = world.resource_scope(|world, mut cached_state: Mut<CachedScriptEventState<H>>| {
        let (mut cached_state, _) = cached_state.event_state.get_mut(world);
        cached_state
            .iter_prio_range(MAX, MIN)
            .collect::<Vec<H::ScriptEvent>>()
    });

    // we need a resource scope to be able to simultaneously access the contexts as well
    // as provide world access to scripts
    // afaik there is not really a better way to do this in bevy just now
    world.resource_scope(|world, mut ctxts: Mut<ScriptContexts<H::ScriptContext>>| {
        let ctx_iter =
            ctxts
                .as_mut()
                .context_entities
                .iter_mut()
                .filter_map(|(sid, (entity, o, name))| {
                    let ctx = match o {
                        Some(v) => v,
                        None => return None,
                    };

                    Some((
                        ScriptData {
                            sid: *sid,
                            entity: *entity,
                            name,
                        },
                        ctx,
                    ))
                });
        world.resource_scope(|world, host: Mut<H>| host.handle_events(world, &events, ctx_iter));
    });
}<|MERGE_RESOLUTION|>--- conflicted
+++ resolved
@@ -102,15 +102,11 @@
         script_name: &str,
         world: &mut World,
         event: Self::ScriptEvent,
-<<<<<<< HEAD
     ) -> Result<(), ScriptError> {
         let providers: &mut APIProviders<Self::APITarget, Self::DocTarget> =
             &mut world.resource_mut();
         let mut ctx = self.load_script(script, script_name, providers)?;
 
-=======
-    ) {
->>>>>>> 7362e96d
         let entity = Entity::from_bits(u64::MAX);
 
         let fd = ScriptData {
@@ -145,17 +141,11 @@
 /// Implementors can modify a script context in order to enable
 /// API access. ScriptHosts call `attach_api` when creating scripts
 pub trait APIProvider: 'static + Send + Sync {
-<<<<<<< HEAD
-    /// the type of script engine/context this api provider operates on
-    type Target;
-    /// the type of documentation fragments this provider operates on
-=======
     /// the type of script engine/context the API is attached to, this must be the same as the APITarget of the ScriptHost meant to receive it.
     type APITarget: Send + Sync + 'static;
     /// The type of script context the APIProvider works with, must be the same as the ScriptContext of the target ScriptHost.
     type ScriptContext: Send + Sync + 'static;
     /// The type of documentation fragment produced by the APIProvider, must be the same as the DocTarget of the target ScriptHost.
->>>>>>> 7362e96d
     type DocTarget: DocFragment;
 
     /// provide the given script context with the API permamently.
