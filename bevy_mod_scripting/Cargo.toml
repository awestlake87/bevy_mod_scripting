--- conflicted
+++ resolved
@@ -28,11 +28,7 @@
 phf = {version = "0.10.1", features= ["macros"] }
 
 [dev-dependencies]
-<<<<<<< HEAD
-# bevy_console = { git = "https://github.com/makspll/bevy-console-bevy-0.7" }
-=======
 bevy_console = { git = "https://github.com/RichoDemus/bevy-console" }
->>>>>>> c5eb68d9
 bevy_asset_loader = {git = "https://github.com/NiklasEi/bevy_asset_loader", features = ["dynamic_assets"]}
 rand = "0.8.5"
 
